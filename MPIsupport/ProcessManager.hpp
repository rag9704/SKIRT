/*//////////////////////////////////////////////////////////////////
////       SKIRT -- an advanced radiative transfer code         ////
////       © Astronomical Observatory, Ghent University         ////
///////////////////////////////////////////////////////////////// */

#ifndef PROCESSMANAGER_HPP
#define PROCESSMANAGER_HPP

#include <atomic>
#include <QDataStream>

////////////////////////////////////////////////////////////////////

/** The ProcessManager class is an interface to the MPI library, and is the only place in the SKIRT
    code where explicit calls to this library are allowed. No objects of the ProcessManager class
    can be created. All functions and data members are declared static. The ProcessManager class
    acts as a resource manager, with the resource being MPI. This resource is only available once
    at a time. Therefore, the ProcessManager ensures that the usage rights for MPI are only
    acquired when it is not yet requested at that time. */
class ProcessManager
{
public:
    /* The constructor of this class is explicitly deleted to prevent objects of this
        class from being created. */
    ProcessManager() = delete;

    /** This static function initializes the MPI library used for remote communication, if present.
        The function must be called exactly once at the very start of the program. It is passed a
        reference to the command line arguments to provide the MPI library with the opportunity to
        use and/or adjust them (e.g. to remove any MPI related arguments). */
    static void initialize(int *argc, char ***argv);

    /** This static function finalizes the MPI library used for remote communication, if present.
        The function must be called exactly once at the very end of the program. */
    static void finalize();

    /** This function gives the resource of being able to use MPI to the requesting object, on the
        condition that it is the first request. The object receives the total number of processes
        (Nprocs) and the rank of the process (rank). If other requests for MPI have preceeded the
        call, this will result in the number of processes and the rank to be 1 and 0 respectively.
        The number of active requests for MPI is checked with the 'requests' data member. */
    static void acquireMPI(int& Nprocs, int& rank);

    /** This function is called when an object does not longer need MPI functionality. A release of
        the MPI resource results in the number of requests to be decremented. Only when all
        requests have been released again, a new request for MPI with acquireMPI is answered with
        the correct Nprocs and rank. */
    static void releaseMPI();

    /** If this function is called, a process remains idle until all other processes have called it
        too. */
    static void barrier();

    /** This function is used to send a buffer consisting of byte data to another process, of which
        the rank is specified with the 'receiver' parameter. A tag must also be passed to this
        function, which can be used to reveal some information about the context or purpose of the
        sent message to the receiving process. Only the sending process calls this function. */
    static void sendByteBuffer(QByteArray& buffer, int receiver, int tag);

    /** This function is used to receive a buffer consisting of byte data from another, arbitrary
        process. The arguments passed to this function are the buffer where the received
        information should be stored and the integer where the rank of the sending process should
        be stored. Only the receiving process calls this function. */
    static void receiveByteBuffer(QByteArray& buffer, int& sender);

    /** This function is used to receive a buffer consisting of byte data from a particular other
        process. The rank of this sending process is specified with the second argument. The buffer
        to store the received information is specified as the first argument. Also passed to this
        function is an integer where the tag of the received message should be stored. Only the
        receiving process calls this function. */
    static void receiveByteBuffer(QByteArray& buffer, int sender, int& tag);

    /** This function gathers a number of doubles from all processes at a certain receiving rank.
        The user can specify a pattern that will determine where exactly the received doubles will
        be placed in the receive buffer. This pattern consists blocks of equal length, placed in
        certain positions that depend on the process the data was received from. The receival
        positions per sending process are given through the displacements argument. This argument
        should contain as many lists as there are processes involved in this communication, and
        each list should consist of the locations where the blocks should start, in units of the
        block length. All processes must call this function for the communication to proceed. */
    static void gatherw(double* sendBuffer, int sendCount,
                        double* recvBuffer, int recvRank, int recvLength,
<<<<<<< HEAD
                        const std::vector<std::vector<int> >& recvDisplacements);
=======
                        const std::vector<std::vector<int>>& recvDisplacements);
>>>>>>> 02f970fa

    /** This function lets all processes send and receive an amount of double values. The arguments
        provide the necessary flexibility to handle non-contiguous data. The user can specify any
        pattern within the buffers that indicates which data to send to and receive from each
        process individually. The count arguments determine the number of times the patterns will
        be repeated. The shape of such a pattern consists of blocks of which the length is
        determined by the length arguments. The starting point of each block is placed at a
        multiple of the block length, and the amount empty space between the blocks will therefore
        also be a multiple of the block length. The exact locations where the blocks need to be
        placed can be specified using the nested lists of displacements. Each of the two
        'displacements' arguments should contain a list of block displacements, in units of the
        block length, for each process individually. This means that the number of lists should be
        equal to the number of processes. The last arguments are the extents each of the patterns
        should have. These are especially important when the corresponding count argument is
        greater than 1, as then they will determine where the next iteration of a pattern will
        start. All processes must call this function for the communication to proceed. */
    static void displacedBlocksAllToAll(double* sendBuffer, int sendCount,
                                        const std::vector<std::vector<int>>& sendDisplacements, int sendLength,
                                        int sendExtent, double* recvBuffer, int recvCount,
                                        const std::vector<std::vector<int>>& recvDisplacements, int recvLength,
                                        int recvExtent);

    /** The purpose of this function is to sum a particular array of double values element-wise
        across the different processes. The resulting values are stored in the array passed as the
        second argument 'result_array', only on the process that is assigned as root. The rank of
        this particular process is specified in the third argument. All processes must call this
        function for the communication to proceed. */
    static void sum(double* my_array, double* result_array, int nvalues, int root);

    /** The purpose of this function is to sum a particular array of double values element-wise across
        the different processes. The resulting values are stored in the original array passed to this
        function, on each individual process. All processes must call this function for the
        communication to proceed. */
    static void sum_all(double* my_array, int nvalues);

    /** This function performs a reduction of a given boolean, by applying the logical OR operator
<<<<<<< HEAD
    across all processes. The result will overwrite the original boolean to which a pointer was
    passed. All processes must call this function for the communication to proceed. */
=======
        across all processes. The result will overwrite the original boolean to which a pointer was
        passed. All processes must call this function for the communication to proceed. */
>>>>>>> 02f970fa
    static void or_all(bool* boolean);

    /** This function is used to broadcast an array of double values from one process to all other
        processes. A pointer to the first value is passed as the first argument, the number of
        values as the second and the rank of the sending process as the final argument. All
        processes must call this function for the communication to proceed. The array passed to
        this function by the receiving processes gets overwritten during the communication with the
        values stored in the array passed by the root. */
    static void broadcast(double* my_array, int nvalues, int root);

    /** This function is used to broadcast a single integer value from one process to all other
        processes. A pointer to the value is passed as the first argument and the rank of the sending
        process as the second. All processes must call this function for the communication to proceed.
        The memory where the integer value that is passed to this function by the receiving processes
        is stored, will be overwritten by the value stored in the memory of the process with rank \c
        root during the communication. */
    static void broadcast(int* value, int root);

    /** This function returns a boolean indicating whether the process is assigned as root or not.
        The rank of the process is always the 'true' rank, irrespective of whether the object that
        calls this function has acquired the MPI resource or not. */
    static bool isRoot();

    /** This function returns a boolean indicating whether multiple MPI processes are present. The
        number of processes is directly inquired from the MPI library. Therefore, the result of
        this function is unaffected by whether the object that calls it has acquired the MPI
        resource or not. */
    static bool isMultiProc();

private:
    static std::atomic<int> requests;   // This atomic integer is used to store the number of active requests for MPI
};

#endif // PROCESSMANAGER_HPP<|MERGE_RESOLUTION|>--- conflicted
+++ resolved
@@ -80,11 +80,7 @@
         block length. All processes must call this function for the communication to proceed. */
     static void gatherw(double* sendBuffer, int sendCount,
                         double* recvBuffer, int recvRank, int recvLength,
-<<<<<<< HEAD
-                        const std::vector<std::vector<int> >& recvDisplacements);
-=======
                         const std::vector<std::vector<int>>& recvDisplacements);
->>>>>>> 02f970fa
 
     /** This function lets all processes send and receive an amount of double values. The arguments
         provide the necessary flexibility to handle non-contiguous data. The user can specify any
@@ -121,13 +117,8 @@
     static void sum_all(double* my_array, int nvalues);
 
     /** This function performs a reduction of a given boolean, by applying the logical OR operator
-<<<<<<< HEAD
-    across all processes. The result will overwrite the original boolean to which a pointer was
-    passed. All processes must call this function for the communication to proceed. */
-=======
         across all processes. The result will overwrite the original boolean to which a pointer was
         passed. All processes must call this function for the communication to proceed. */
->>>>>>> 02f970fa
     static void or_all(bool* boolean);
 
     /** This function is used to broadcast an array of double values from one process to all other
