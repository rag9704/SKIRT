#-------------------------------------------------
#  SKIRT -- an advanced radiative transfer code
#  © Astronomical Observatory, Ghent University
#-------------------------------------------------

#---------------------------------------------------------------------
# This library provides the core SKIRT functionality, including all
# simulation item classes plus some SKIRT-specific support classes.
#---------------------------------------------------------------------

# overall setup
TEMPLATE = lib
TARGET = skirtcore
QT -= gui
CONFIG *= staticlib create_prl thread c++11

# compile with maximum optimization
QMAKE_CXXFLAGS_RELEASE -= -O2
QMAKE_CXXFLAGS_RELEASE += -O3

# include libraries internal to the project
INCLUDEPATH += $$PWD/../Fundamentals $$PWD/../Cfitsio $$PWD/../Voro $$PWD/../MPIsupport
DEPENDPATH += $$PWD/../Fundamentals $$PWD/../Cfitsio $$PWD/../Voro $$PWD/../MPIsupport
unix: LIBS += -L$$OUT_PWD/../Fundamentals/ -lfundamentals \
              -L$$OUT_PWD/../Cfitsio/ -lcfitsio \
              -L$$OUT_PWD/../Voro/ -lvoro \
              -L$$OUT_PWD/../MPIsupport/ -lmpisupport
unix: PRE_TARGETDEPS += $$OUT_PWD/../Fundamentals/libfundamentals.a \
                        $$OUT_PWD/../Cfitsio/libcfitsio.a \
                        $$OUT_PWD/../Voro/libvoro.a \
                        $$OUT_PWD/../MPIsupport/libmpisupport.a

# Enable memory (de)allocation compilation if required
include(../BuildUtils/EnableMemory.pri)

#--------------------------------------------------
# source and header files: maintained by Qt creator
#--------------------------------------------------

HEADERS += \
    AdaptiveMesh.hpp \
    AdaptiveMeshAmrvacFile.hpp \
    AdaptiveMeshAsciiFile.hpp \
    AdaptiveMeshDustDistribution.hpp \
    AdaptiveMeshDustGrid.hpp \
    AdaptiveMeshFile.hpp \
    AdaptiveMeshGeometry.hpp \
    AdaptiveMeshInterface.hpp \
    AdaptiveMeshNode.hpp \
    AdaptiveMeshStellarComp.hpp \
    AllCellsDustLib.hpp \
    AmHydrocarbonGrainComposition.hpp \
    AngularDistribution.hpp \
    AxGeometry.hpp \
    BaryBinTreeNode.hpp \
    BaryOctTreeNode.hpp \
    Benchmark1DDustMix.hpp \
    Benchmark2DDustMix.hpp \
    BinTreeDustGrid.hpp \
    BinTreeNode.hpp \
    BlackBodySED.hpp \
    BolLuminosityStellarCompNormalization.hpp \
    BoxDustGrid.hpp \
    CartesianDustGrid.hpp \
    BruzualCharlotSED.hpp \
    BruzualCharlotSEDFamily.hpp \
    ClumpyGeometryDecorator.hpp \
    CombineGeometryDecorator.hpp \
    CompDustDistribution.hpp \
    ConfigurableDustMix.hpp \
    ConicalShellGeometry.hpp \
    Console.hpp \
    CubBackgroundGeometry.hpp \
    CubicSplineSmoothingKernel.hpp \
    Cylinder2DDustGrid.hpp \
    CylinderDustGrid.hpp \
    Dim1DustLib.hpp \
    Dim2DustLib.hpp \
    Direction.hpp \
    DistantInstrument.hpp \
    DraineGraphiteGrainComposition.hpp \
    DraineIonizedPAHGrainComposition.hpp \
    DraineLiDustMix.hpp \
    DraineNeutralPAHGrainComposition.hpp \
    DraineSilicateGrainComposition.hpp \
    DustComp.hpp \
    DustCompNormalization.hpp \
    DustDistribution.hpp \
    DustEmGrainComposition.hpp \
    DustEmissivity.hpp \
    DustGrid.hpp \
    DustGridDensityInterface.hpp \
    DustGridPath.hpp \
    DustGridPlotFile.hpp \
    DustLib.hpp \
    DustMassDustCompNormalization.hpp \
    DustMassInBoxInterface.hpp \
    DustMix.hpp \
    DustMixPopulation.hpp \
    DustParticleInterface.hpp \
    DustSystem.hpp \
    DustSystemDensityCalculator.hpp \
    DustSystemDepthCalculator.hpp \
    EdgeOnDustCompNormalization.hpp \
    EinastoGeometry.hpp \
    ElectronDustMix.hpp \
    EnstatiteGrainComposition.hpp \
    ExpDiskGeometry.hpp \
    ExtragalacticUnits.hpp \
    FITSInOut.hpp \
    FaceOnDustCompNormalization.hpp \
    FatalError.hpp \
    FileGrainComposition.hpp \
    FileLog.hpp \
    FilePaths.hpp \
    FileSED.hpp \
    FileWavelengthGrid.hpp \
    Foam.hpp \
    FoamAxGeometry.hpp \
    FoamCell.hpp \
    FoamDensity.hpp \
    FoamGeometry.hpp \
    FoamGeometryDecorator.hpp \
    FoamHistogram.hpp \
    FoamMatrix.hpp \
    FoamPartition.hpp \
    FoamVector.hpp \
    ForsteriteGrainComposition.hpp \
    FrameInstrument.hpp \
    FullInstrument.hpp \
    GammaGeometry.hpp \
    GaussianGeometry.hpp \
    GenGeometry.hpp \
    GeometricStellarComp.hpp \
    Geometry.hpp \
    GrainComposition.hpp \
    GrainSizeDistribution.hpp \
    GrainSizeDistributionInterface.hpp \
    GreyBodyDustEmissivity.hpp \
    HomogeneousTransform.hpp \
    ISRF.hpp \
    IdenticalAssigner.hpp \
    Image.hpp \
    Instrument.hpp \
    InstrumentFrame.hpp \
    InstrumentSystem.hpp \
    InterstellarDustMix.hpp \
    KuruczSED.hpp \
    LaserGeometry.hpp \
    LinMesh.hpp \
    Log.hpp \
    LogNormalGrainSizeDistribution.hpp \
    LogWavelengthGrid.hpp \
    LuminosityStellarCompNormalization.hpp \
    MGEGeometry.hpp \
    MRNDustMix.hpp \
    MappingsSED.hpp \
    MappingsSEDFamily.hpp \
    MarastonSED.hpp \
    MasterSlaveCommunicator.hpp \
    MeanZubkoDustMix.hpp \
    Mesh.hpp \
    MeshDustComponent.hpp \
    MieSilicateGrainComposition.hpp \
    MinSilicateGrainComposition.hpp \
    ModifiedLogNormalGrainSizeDistribution.hpp \
    ModifiedPowerLawGrainSizeDistribution.hpp \
    MonteCarloSimulation.hpp \
    MultiFrameInstrument.hpp \
    MultiGrainDustMix.hpp \
    NestedLogWavelengthGrid.hpp \
    NetzerAccretionDiskGeometry.hpp \
    OctTreeDustGrid.hpp \
    OctTreeNode.hpp \
    OffsetGeometryDecorator.hpp \
    OligoDustSystem.hpp \
    OligoMonteCarloSimulation.hpp \
    OligoStellarComp.hpp \
    OligoWavelengthGrid.hpp \
    PanDustSystem.hpp \
    PanMonteCarloSimulation.hpp \
    PanStellarComp.hpp \
    PanWavelengthGrid.hpp \
    Parallel.hpp \
    ParallelFactory.hpp \
    ParallelTarget.hpp \
    ParticleTreeDustGrid.hpp \
    PeerToPeerCommunicator.hpp \
    PegaseSED.hpp \
    PerspectiveInstrument.hpp \
    PhotonPackage.hpp \
    PlanckFunction.hpp \
    PlummerGeometry.hpp \
    PointGeometry.hpp \
    PolarizedGraphiteGrainComposition.hpp \
    PolarizedSilicateGrainComposition.hpp \
    Position.hpp \
    PowMesh.hpp \
    PowerLawGrainSizeDistribution.hpp \
    ProcessAssigner.hpp \
    ProcessCommunicator.hpp \
    PseudoSersicGeometry.hpp \
    QuasarSED.hpp \
    RadialDustCompNormalization.hpp \
    Random.hpp \
    RandomAssigner.hpp \
    RangeGrainSizeDistribution.hpp \
    ReadFitsGeometry.hpp \
    RingGeometry.hpp \
    RootAssigner.hpp \
    RotateGeometryDecorator.hpp \
    SED.hpp \
    SEDFamily.hpp \
    SEDInstrument.hpp \
    SIUnits.hpp \
    SPHDustDistribution.hpp \
    SPHGasParticle.hpp \
    SPHGasParticleGrid.hpp \
    SPHGeometry.hpp \
    SPHStellarComp.hpp \
    SepAxGeometry.hpp \
    SequentialAssigner.hpp \
    SersicFunction.hpp \
    SersicGeometry.hpp \
    ShellGeometry.hpp \
    SignalHandler.hpp \
    SimpleInstrument.hpp \
    Simulation.hpp \
    SimulationItem.hpp \
    SingleFrameInstrument.hpp \
    SingleGrainSizeDistribution.hpp \
    SmoothingKernel.hpp \
    SolarPatchGeometry.hpp \
    SpecialFunctions.hpp \
    SpectralLuminosityStellarCompNormalization.hpp \
    SpheBackgroundGeometry.hpp \
    SpheGeometry.hpp \
    Sphere1DDustGrid.hpp \
    Sphere2DDustGrid.hpp \
    SphereDustGrid.hpp \
    SphericalAdaptiveMesh.hpp \
    SphericalAdaptiveMeshDustDistribution.hpp \
    SpheroidalGeometryDecorator.hpp \
    SpiralStructureGeometryDecorator.hpp \
    StaggeredAssigner.hpp \
    StarburstSED.hpp \
    StellarComp.hpp \
    StellarCompNormalization.hpp \
    StellarSED.hpp \
    StellarSurfaceGeometry.hpp \
    StellarSystem.hpp \
    StellarUnits.hpp \
    StokesVector.hpp \
    StopWatch.hpp \
    SunSED.hpp \
    SymPowMesh.hpp \
    TTauriDiskGeometry.hpp \
    TextInFile.hpp \
    TextOutFile.hpp \
    TimeLogger.hpp \
    TorusGeometry.hpp \
    TransientDustEmissivity.hpp \
    TreeDustGrid.hpp \
    TreeNode.hpp \
    TreeNodeBoxDensityCalculator.hpp \
    TreeNodeDensityCalculator.hpp \
    TreeNodeSampleDensityCalculator.hpp \
    TriaxialGeometryDecorator.hpp \
    Trust1Geometry.hpp \
    Trust2Geometry.hpp \
    Trust6Geometry.hpp \
    Trust7aGeometry.hpp \
    Trust7bGeometry.hpp \
    TrustDustMix.hpp \
    TrustGraphiteGrainComposition.hpp \
    TrustMeanDustMix.hpp \
    TrustNeutralPAHGrainComposition.hpp \
    TrustSilicateGrainComposition.hpp \
    TwoPhaseDustGrid.hpp \
    UniformCuboidGeometry.hpp \
    UniformSmoothingKernel.hpp \
    Units.hpp \
    VoronoiDustDistribution.hpp \
    VoronoiDustGrid.hpp \
    VoronoiGeometry.hpp \
    VoronoiMesh.hpp \
    VoronoiMeshAsciiFile.hpp \
    VoronoiMeshFile.hpp \
    VoronoiMeshInterface.hpp \
    VoronoiStellarComp.hpp \
    WavelengthGrid.hpp \
    WeingartnerDraineDustMix.hpp \
    XDustCompNormalization.hpp \
    YDustCompNormalization.hpp \
    ZDustCompNormalization.hpp \
    ZubkoDustMix.hpp \
    ZubkoSilicateGrainSizeDistribution.hpp \
    ZubkoGraphiteGrainSizeDistribution.hpp \
    ZubkoPAHGrainSizeDistribution.hpp \
    MoveableMesh.hpp \
    AnchoredMesh.hpp \
    LogMesh.hpp \
    BoxGeometry.hpp \
    BoxDustDistribution.hpp \
    BoxStellarComp.hpp \
    BrokenExpDiskGeometry.hpp \
    TrustPolarizedMeanDustMix.hpp \
    ParallelTable.hpp \
    ParallelTable \
    ThemisDustMix.hpp \
    SimpleOligoDustMix.hpp \
<<<<<<< HEAD
    ParallelDataCube.hpp
=======
    BoxClipGeometryDecorator.hpp \
    ClipGeometryDecorator.hpp \
    SphericalClipGeometryDecorator.hpp \
    CylindricalClipGeometryDecorator.hpp
>>>>>>> 4753877c

SOURCES += \
    AdaptiveMesh.cpp \
    AdaptiveMeshAmrvacFile.cpp \
    AdaptiveMeshAsciiFile.cpp \
    AdaptiveMeshDustDistribution.cpp \
    AdaptiveMeshDustGrid.cpp \
    AdaptiveMeshFile.cpp \
    AdaptiveMeshGeometry.cpp \
    AdaptiveMeshNode.cpp \
    AdaptiveMeshStellarComp.cpp \
    AllCellsDustLib.cpp \
    AmHydrocarbonGrainComposition.cpp \
    AxGeometry.cpp \
    BaryBinTreeNode.cpp \
    BaryOctTreeNode.cpp \
    Benchmark1DDustMix.cpp \
    Benchmark2DDustMix.cpp \
    BinTreeDustGrid.cpp \
    BinTreeNode.cpp \
    BlackBodySED.cpp \
    BolLuminosityStellarCompNormalization.cpp \
    BoxDustGrid.cpp \
    BruzualCharlotSED.cpp \
    BruzualCharlotSEDFamily.cpp \
    CartesianDustGrid.cpp \
    ClumpyGeometryDecorator.cpp \
    CombineGeometryDecorator.cpp \
    CompDustDistribution.cpp \
    ConfigurableDustMix.cpp \
    ConicalShellGeometry.cpp \
    Console.cpp \
    CubBackgroundGeometry.cpp \
    CubicSplineSmoothingKernel.cpp \
    Cylinder2DDustGrid.cpp \
    CylinderDustGrid.cpp \
    Dim1DustLib.cpp \
    Dim2DustLib.cpp \
    Direction.cpp \
    DistantInstrument.cpp \
    DraineGraphiteGrainComposition.cpp \
    DraineIonizedPAHGrainComposition.cpp \
    DraineLiDustMix.cpp \
    DraineNeutralPAHGrainComposition.cpp \
    DraineSilicateGrainComposition.cpp \
    DustComp.cpp \
    DustCompNormalization.cpp \
    DustDistribution.cpp \
    DustEmGrainComposition.cpp \
    DustEmissivity.cpp \
    DustGrid.cpp \
    DustGridPath.cpp \
    DustGridPlotFile.cpp \
    DustLib.cpp \
    DustMassDustCompNormalization.cpp \
    DustMix.cpp \
    DustMixPopulation.cpp \
    DustSystem.cpp \
    DustSystemDensityCalculator.cpp \
    DustSystemDepthCalculator.cpp \
    EdgeOnDustCompNormalization.cpp \
    EinastoGeometry.cpp \
    ElectronDustMix.cpp \
    EnstatiteGrainComposition.cpp \
    ExpDiskGeometry.cpp \
    ExtragalacticUnits.cpp \
    FITSInOut.cpp \
    FaceOnDustCompNormalization.cpp \
    FatalError.cpp \
    FileGrainComposition.cpp \
    FileLog.cpp \
    FilePaths.cpp \
    FileSED.cpp \
    FileWavelengthGrid.cpp \
    Foam.cpp \
    FoamAxGeometry.cpp \
    FoamCell.cpp \
    FoamGeometry.cpp \
    FoamGeometryDecorator.cpp \
    FoamHistogram.cpp \
    FoamMatrix.cpp \
    FoamPartition.cpp \
    FoamVector.cpp \
    ForsteriteGrainComposition.cpp \
    FrameInstrument.cpp \
    FullInstrument.cpp \
    GammaGeometry.cpp \
    GaussianGeometry.cpp \
    GenGeometry.cpp \
    GeometricStellarComp.cpp \
    Geometry.cpp \
    GrainComposition.cpp \
    GrainSizeDistribution.cpp \
    GreyBodyDustEmissivity.cpp \
    HomogeneousTransform.cpp \
    ISRF.cpp \
    IdenticalAssigner.cpp \
    Image.cpp \
    Instrument.cpp \
    InstrumentFrame.cpp \
    InstrumentSystem.cpp \
    InterstellarDustMix.cpp \
    KuruczSED.cpp \
    LaserGeometry.cpp \
    LinMesh.cpp \
    Log.cpp \
    LogNormalGrainSizeDistribution.cpp \
    LogWavelengthGrid.cpp \
    LuminosityStellarCompNormalization.cpp \
    MGEGeometry.cpp \
    MRNDustMix.cpp \
    MappingsSED.cpp \
    MappingsSEDFamily.cpp \
    MarastonSED.cpp \
    MasterSlaveCommunicator.cpp \
    MeanZubkoDustMix.cpp \
    Mesh.cpp \
    MeshDustComponent.cpp \
    MieSilicateGrainComposition.cpp \
    MinSilicateGrainComposition.cpp \
    ModifiedLogNormalGrainSizeDistribution.cpp \
    ModifiedPowerLawGrainSizeDistribution.cpp \
    MonteCarloSimulation.cpp \
    MultiFrameInstrument.cpp \
    MultiGrainDustMix.cpp \
    NestedLogWavelengthGrid.cpp \
    NetzerAccretionDiskGeometry.cpp \
    OctTreeDustGrid.cpp \
    OctTreeNode.cpp \
    OffsetGeometryDecorator.cpp \
    OligoDustSystem.cpp \
    OligoMonteCarloSimulation.cpp \
    OligoStellarComp.cpp \
    OligoWavelengthGrid.cpp \
    PanDustSystem.cpp \
    PanMonteCarloSimulation.cpp \
    PanStellarComp.cpp \
    PanWavelengthGrid.cpp \
    Parallel.cpp \
    ParallelFactory.cpp \
    ParallelTarget.cpp \
    ParticleTreeDustGrid.cpp \
    PeerToPeerCommunicator.cpp \
    PegaseSED.cpp \
    PerspectiveInstrument.cpp \
    PhotonPackage.cpp \
    PlanckFunction.cpp \
    PlummerGeometry.cpp \
    PointGeometry.cpp \
    PolarizedGraphiteGrainComposition.cpp \
    PolarizedSilicateGrainComposition.cpp \
    Position.cpp \
    PowMesh.cpp \
    PowerLawGrainSizeDistribution.cpp \
    ProcessAssigner.cpp \
    ProcessCommunicator.cpp \
    PseudoSersicGeometry.cpp \
    QuasarSED.cpp \
    RadialDustCompNormalization.cpp \
    Random.cpp \
    RandomAssigner.cpp \
    RangeGrainSizeDistribution.cpp \
    ReadFitsGeometry.cpp \
    RingGeometry.cpp \
    RootAssigner.cpp \
    RotateGeometryDecorator.cpp \
    SED.cpp \
    SEDFamily.cpp \
    SEDInstrument.cpp \
    SIUnits.cpp \
    SPHDustDistribution.cpp \
    SPHGasParticle.cpp \
    SPHGasParticleGrid.cpp \
    SPHGeometry.cpp \
    SPHStellarComp.cpp \
    SepAxGeometry.cpp \
    SequentialAssigner.cpp \
    SersicFunction.cpp \
    SersicGeometry.cpp \
    ShellGeometry.cpp \
    SignalHandler.cpp \
    SimpleInstrument.cpp \
    Simulation.cpp \
    SimulationItem.cpp \
    SingleFrameInstrument.cpp \
    SingleGrainSizeDistribution.cpp \
    SmoothingKernel.cpp \
    SolarPatchGeometry.cpp \
    SpecialFunctions.cpp \
    SpectralLuminosityStellarCompNormalization.cpp \
    SpheBackgroundGeometry.cpp \
    SpheGeometry.cpp \
    Sphere1DDustGrid.cpp \
    Sphere2DDustGrid.cpp \
    SphereDustGrid.cpp \
    SphericalAdaptiveMesh.cpp \
    SphericalAdaptiveMeshDustDistribution.cpp \
    SpheroidalGeometryDecorator.cpp \
    SpiralStructureGeometryDecorator.cpp \
    StaggeredAssigner.cpp \
    StarburstSED.cpp \
    StellarComp.cpp \
    StellarCompNormalization.cpp \
    StellarSED.cpp \
    StellarSurfaceGeometry.cpp \
    StellarSystem.cpp \
    StellarUnits.cpp \
    StokesVector.cpp \
    StopWatch.cpp \
    SunSED.cpp \
    SymPowMesh.cpp \
    TTauriDiskGeometry.cpp \
    TextInFile.cpp \
    TextOutFile.cpp \
    TimeLogger.cpp \
    TorusGeometry.cpp \
    TransientDustEmissivity.cpp \
    TreeDustGrid.cpp \
    TreeNode.cpp \
    TreeNodeBoxDensityCalculator.cpp \
    TreeNodeSampleDensityCalculator.cpp \
    TriaxialGeometryDecorator.cpp \
    Trust1Geometry.cpp \
    Trust2Geometry.cpp \
    Trust6Geometry.cpp \
    Trust7aGeometry.cpp \
    Trust7bGeometry.cpp \
    TrustDustMix.cpp \
    TrustGraphiteGrainComposition.cpp \
    TrustMeanDustMix.cpp \
    TrustNeutralPAHGrainComposition.cpp \
    TrustSilicateGrainComposition.cpp \
    TwoPhaseDustGrid.cpp \
    UniformCuboidGeometry.cpp \
    UniformSmoothingKernel.cpp \
    Units.cpp \
    VoronoiDustDistribution.cpp \
    VoronoiDustGrid.cpp \
    VoronoiGeometry.cpp \
    VoronoiMesh.cpp \
    VoronoiMeshAsciiFile.cpp \
    VoronoiMeshFile.cpp \
    VoronoiStellarComp.cpp \
    WavelengthGrid.cpp \
    WeingartnerDraineDustMix.cpp \
    XDustCompNormalization.cpp \
    YDustCompNormalization.cpp \
    ZDustCompNormalization.cpp \
    ZubkoDustMix.cpp \
    ZubkoSilicateGrainSizeDistribution.cpp \
    ZubkoGraphiteGrainSizeDistribution.cpp \
    ZubkoPAHGrainSizeDistribution.cpp \
    MoveableMesh.cpp \
    AnchoredMesh.cpp \
    LogMesh.cpp \
    BoxGeometry.cpp \
    BoxDustDistribution.cpp \
    BoxStellarComp.cpp \
    BrokenExpDiskGeometry.cpp \
    TrustPolarizedMeanDustMix.cpp \
    ParallelTable.cpp \
    ThemisDustMix.cpp \
    SimpleOligoDustMix.cpp \
<<<<<<< HEAD
    ParallelDataCube.cpp
=======
    BoxClipGeometryDecorator.cpp \
    ClipGeometryDecorator.cpp \
    SphericalClipGeometryDecorator.cpp \
    CylindricalClipGeometryDecorator.cpp
>>>>>>> 4753877c
<|MERGE_RESOLUTION|>--- conflicted
+++ resolved
@@ -309,14 +309,11 @@
     ParallelTable \
     ThemisDustMix.hpp \
     SimpleOligoDustMix.hpp \
-<<<<<<< HEAD
-    ParallelDataCube.hpp
-=======
+    ParallelDataCube.hpp \
     BoxClipGeometryDecorator.hpp \
     ClipGeometryDecorator.hpp \
     SphericalClipGeometryDecorator.hpp \
     CylindricalClipGeometryDecorator.hpp
->>>>>>> 4753877c
 
 SOURCES += \
     AdaptiveMesh.cpp \
@@ -580,11 +577,8 @@
     ParallelTable.cpp \
     ThemisDustMix.cpp \
     SimpleOligoDustMix.cpp \
-<<<<<<< HEAD
-    ParallelDataCube.cpp
-=======
+    ParallelDataCube.cpp \
     BoxClipGeometryDecorator.cpp \
     ClipGeometryDecorator.cpp \
     SphericalClipGeometryDecorator.cpp \
-    CylindricalClipGeometryDecorator.cpp
->>>>>>> 4753877c
+    CylindricalClipGeometryDecorator.cpp