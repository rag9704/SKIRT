/*//////////////////////////////////////////////////////////////////
////       SKIRT -- an advanced radiative transfer code         ////
////       © Astronomical Observatory, Ghent University         ////
///////////////////////////////////////////////////////////////// */

#ifndef MONTECARLOSIMULATION_HPP
#define MONTECARLOSIMULATION_HPP

#include "Simulation.hpp"
#include <QTime>
#include <atomic>
class DustSystem;
class InstrumentSystem;
class PhotonPackage;
class ProcessAssigner;
class StellarSystem;
class WavelengthGrid;

//////////////////////////////////////////////////////////////////////

/** The MonteCarloSimulation class is the general abstract base class describing Monte Carlo
    simulations. Running a Monte Carlo simulation with SKIRT essentially comes down to constructing
    an instance of one of the subclasses of the MonteCarloSimulation base class and invoking the
    setupAndRun() function on it. The general MonteCarloSimulation class manages the instrument
    system and the number of photon packages that will be launched during the simulation run for
    each wavelength. It also provides pointers to a wavelength grid, a stellar system, and a dust
    system which must be setup in a subclass (so that their type can be subclass-dependent). */
class MonteCarloSimulation : public Simulation
{
    Q_OBJECT
    Q_CLASSINFO("Title", "a Monte Carlo simulation")

    Q_CLASSINFO("Property", "instrumentSystem")
    Q_CLASSINFO("Title", "the instrument system")
    Q_CLASSINFO("Default", "InstrumentSystem")

    Q_CLASSINFO("Property", "packages")
    Q_CLASSINFO("Title", "the number of photon packages per wavelength")
    Q_CLASSINFO("MinValue", "0")
    Q_CLASSINFO("MaxValue", "1e15")
    Q_CLASSINFO("Default", "1e6")

    Q_CLASSINFO("Property", "minWeightReduction")
    Q_CLASSINFO("Title", "the minimum weight reduction factor of a photon package")
    Q_CLASSINFO("MinValue", "1e3")
    Q_CLASSINFO("MaxValue", "1e9")
    Q_CLASSINFO("Default", "1e4")

    Q_CLASSINFO("Property", "minScattEvents")
    Q_CLASSINFO("Title", "the minimum number of forced scattering events")
    Q_CLASSINFO("MinValue", "0")
    Q_CLASSINFO("MaxValue", "1000")
    Q_CLASSINFO("Default", "0")

    Q_CLASSINFO("Property", "scattWavelength")
    Q_CLASSINFO("Title", "the wavelength at which the minimum number of scattering events is specified")
    Q_CLASSINFO("RelevantIf", "minScattEvents")
    Q_CLASSINFO("Quantity", "wavelength")
    Q_CLASSINFO("MinValue", "1 A")
    Q_CLASSINFO("MaxValue", "1 m")
    Q_CLASSINFO("Default", "0.55 micron")

    Q_CLASSINFO("Property", "scattBias")
    Q_CLASSINFO("Title", "the scattering bias")
    Q_CLASSINFO("MinValue", "0")
    Q_CLASSINFO("MaxValue", "1")
    Q_CLASSINFO("Default", "0")
    Q_CLASSINFO("Silent","true")

    Q_CLASSINFO("Property", "continuousScattering")
    Q_CLASSINFO("Title", "use continuous scattering")
    Q_CLASSINFO("Default", "no")
    Q_CLASSINFO("Silent", "true")

    Q_CLASSINFO("Property", "assigner")
    Q_CLASSINFO("Title", "the assignment scheme that assigns the wavelengths to the different parallel processes")
    Q_CLASSINFO("Default", "IdenticalAssigner")
    Q_CLASSINFO("Optional", "true")
    Q_CLASSINFO("Silent", "true")

    //============= Construction - Setup - Destruction =============

protected:
    /** The default constructor; it is protected since this is an abstract class. */
    MonteCarloSimulation();

    /** This function verifies that all attribute values have been appropriately set. The dust
        system is optional and thus it may have a null value. */
    void setupSelfBefore();

    /** This function calculates the minimum number of scattering events that a photon package of
        each wavelength has to undergo before it can be eliminated from the simulation. It scales with
        the total extinction value of the dust. */
    void setupSelfAfter();

    /** This function determines how the specified number of photon packages should be split over
        chunks, and stores the resulting parameters in protected data members. It should be called
        at the start of each photon shooting phase.

        A chunk is the unit of parallelization in the simulation, i.e. multiple chunks may be performed
        simultaneously in different execution threads. The number of photons launched in a chunk,
        called the chunk size, is the same for all chunks in the simulation. All photon packages in a
        chunk have the same wavelength. If no photon packages must be launched for the simulation, the
        number of chunks is trivially zero. If the number of photon packages is nonzero, we
        differentiate between 3 cases to calculate the number of chunks:
        -# if the current simulation is <b>not parallelized</b> at all, i.e. the number of processes as
        well as the number of threads per process is one, there is no reason to split the photon
        packages into chunks, so the number of chunks per wavelength is set to one;
        -# if <b>only multithreading</b> is used (the number of processes is one), the number of chunks
        is determined by the condition that a decent load balancing is obtained among the execution
        threads. Therefore, we dictate that at least 10 chunks (across all wavelengths) are executed by
        each thread. This condition can be written as: \f[\boxed{N_\text{chunks} > 10\times
        \frac{N_\text{threads}}{N_\lambda}}\f] To further enhance the load balancing, we additionally
        enforce the chunks to not consist of more than \f$S_\text{max}=10^7\f$ photon packages:
        \f[\boxed{N_\text{chunks} > \frac{N_\text{pp}}{S_\text{max}}}\f]
        -# when <b>multiprocessing and multithreading</b> are used in combination, an additional
        criterion must be met, regarding the load balancing between the parallel processes: the number
        of chunks (per wavelength) should at least be 10 times the number of processes, since these
        chunks will be distributed amongst the processes by the designated ProcessAssigner. This
        condition can be expressed mathematically as: \f[\boxed{N_\text{chunks} > 10 \times
        N_\text{procs}}\f] The criterion that ensures load balancing between the threads remains, but
        is slightly altered to include the threads from all parallel processes
        (\f$N_\text{threads}\times N_\text{procs}\f$). This condition can then be formulated as "the
        total number of chunks (across all wavelengths) per process must at least be 10 times the
        number of threads". This translates into the following mathematical expression: \f[
        \frac{N_\text{chunks} \times N_\lambda}{N_\text{procs}} > 10 \times N_\text{threads} \f] Which
        in turn can be rewritten into the following form: \f[ \boxed{N_\text{chunks} > 10 \times
        \frac{N_\text{threads} \times N_\text{procs}}{N_\lambda}} \f] The final condition prevents the
        chunks from being overly large (\f$S_\text{max}=10^7\f$): \f[\boxed{N_\text{chunks} >
        \frac{N_\text{pp}}{S_\text{max}}}\f] */
    void setChunkParams(double packages);

    //======== Setters & Getters for Discoverable Attributes =======

public:
    /** Sets the instrument system for this simulation. */
    Q_INVOKABLE void setInstrumentSystem(InstrumentSystem* value);

    /** Returns the instrument system for this simulation. */
    Q_INVOKABLE InstrumentSystem* instrumentSystem() const;

    /** Sets the number of photon packages to be launched per wavelength for this simulation.
        Photon packages are launched in chunks of the same size. Unless the specified number of
        photon packages is exactly equal to zero, a simulation always launches at least one chunk.
        The chunk size is determined automatically during setup as described for the function
        setupSelfAfter(). The number of photon packages per wavelength actually launched is always
        an integer multiple of the chunk size, and thus may be slightly more than the specified
        number. The maximum number of photon packages per wavelength is somewhat arbitrarily set to
        1e15. This function throws an error if a larger number is specified. The argument is of
        type double (which can exactly represent integers up to 9e15) rather than 64-bit integer to
        avoid implementing yet another discoverable property type. As a side benefit, one can use
        exponential notation to specify a large number of photon packages. */
    Q_INVOKABLE void setPackages(double value);

    /** Returns the number of photon packages to be launched per wavelength for this simulation
        exactly as specified by the setPackages() function (i.e. the value is not yet adjusted). */
    Q_INVOKABLE double packages() const;

    /** Sets the minimum weight reduction factor of a photon package before its life cycle is
        terminated. */
    Q_INVOKABLE void setMinWeightReduction(double value);

    /** Returns the minimum weight reduction factor of a photon package before its life cycle is
        terminated. */
    Q_INVOKABLE double minWeightReduction() const;

    /** Sets the minimum number of scattering events that a photon package should experience before
        its life cycle is terminated. */
    Q_INVOKABLE void setMinScattEvents(double value);

    /** Returns the minimum number of scattering events that a photon package should experience
        before its life cycle is terminated. */
    Q_INVOKABLE double minScattEvents() const;

    /** Sets the wavelength at which the minimum number of scattering events is specified. */
    Q_INVOKABLE void setScattWavelength(double value);

    /** Returns the wavelength at which the minimum number of scattering events is specified. */
    Q_INVOKABLE double scattWavelength() const;

    /** Sets the scattering bias, i.e. the fraction of the probability function for the
        optial depth distribution after a scattering event that is a constant function
        of \f$\tau\f$ rather than an exponentially declining function. */
    Q_INVOKABLE void setScattBias(double value);

    /** Returns the scattering bias. */
    Q_INVOKABLE double scattBias() const;

    /** Sets the flag that indicates whether continuous scattering should be used. The default
        value is false. */
    Q_INVOKABLE void setContinuousScattering(bool value);

    /** Returns the flag that indicates whether continuous scattering should be used. */
    Q_INVOKABLE bool continuousScattering() const;

    /** This function sets the process assigner for the Monte Carlo simulation. The process assigner is
        the object that assigns different wavelengths to different processes, to parallelize the photon
        shooting algorithm. The ProcessAssigner class is the abstract class that represents different
        types of assigners; different subclass implement the assignment in different ways. The default
        assigner that is used for the Monte Carlo simulation is an IdenticalAssigner, which assigns
        each process to all of the wavelengths to obtain the best load balancing. Another option would
        be to use a StaggeredAssigner, which would hand out the wavelengths to the different processes
        in a staggered way, also minimizing load imbalance but most importantly reducing the
        communication overhead after the emission stages (but this more efficient communication has not
        been implemented yet). Using a SequentialAssigner for this purpose would not be recommended due
        to very poor load balancing. */
    Q_INVOKABLE void setAssigner(ProcessAssigner* value);

    /** Returns the process assigner for this Monte Carlo simulation. */
    Q_INVOKABLE ProcessAssigner* assigner() const;

    //======================== Other Functions =======================

public:
    /** This function returns the dimension of the simulation, which depends on the (lack of)
        symmetry in the stellar and dust geometries. A value of 1 means spherical symmetry, 2 means
        axial symmetry and 3 means none of these symmetries. The stellar or dust component with the
        least symmetry (i.e. the highest dimension) determines the result for the whole simulation.
        */
    int dimension() const;

protected:
    /** This function returns the minimum number of scattering events that a photon package of
        the specified wavelength has to undergo before it can be eliminated from the simulation. */
    int minfs(int ell) const;

    /** This function initializes the progress counter used in logprogress() for the specified
        phase and logs the number of photon packages and wavelengths to be processed. */
    void initprogress(QString phase);

    /** This function logs a progress message for the phase specified in the initprogress()
        function, assuming the previous message was issued at least 3 seconds ago. The function
        must be called regularly while processing photon packages. The argument specifies the
        number of photon packages processed since the most recent invocation in the same thread. */
    void logprogress(quint64 extraDone);

    /** This function drives the stellar emission phase in a Monte Carlo simulation. It consists of
        a parallelized loop that iterates over \f$N_{\text{pp}}\times N_\lambda\f$ monochromatic
        photons packages. Within this loop, the function simulates the life cycle of a single
        stellar photon package. Each photon package is born when it is emitted by the stellar
        system. Immediately after birth, peel-off photon packages are created and launched towards
        the instruments (one for each instrument). If there is dust in the system (there usually
        is...), the photon package now enters a cycle which consists of different steps. First, all
        details of the path of photon package through the dust system are calculated and stored.
        Based on this information, the escape and absorption of a fraction of the luminosity of the
        photon package is simulated. When the photon package is still luminous enough, it is
        propagated to a new scattering position, peel-off photon packages are created and launched
        towards each instrument, and the actual scattering is simulated. Then again, the details of
        the path of photon package through the dust system are calculated and stored, and the loop
        repeats itself. It is terminated only when the photon package has lost a very substantial
        part of its original luminosity (and hence becomes irrelevant). */
    void runstellaremission();

    /** This function implements the loop body for runstellaremission(). */
    void dostellaremissionchunk(size_t index);

    /** This function simulates the peel-off of a photon package after an emission event. This
        means that we create peel-off or shadow photon packages, one for every instrument in the
        instrument system, that we force to propagate in the direction of the observer(s) instead
        of in the propagation direction \f${\bf{k}}\f$ determined randomly by the emission process.
        Each peel-off photon package has the same characteristics as the original peel-off photon
        package, except that the propagation direction is altered to the direction
        \f${\bf{k}}_{\text{obs}}\f$ of the observer. For anistropic emission, a weight factor is
        applied to the luminosity to compensate for the fact that the probability that a photon
        package would have been emitted towards the observer is not the same as the probability
        that it is emitted in any other direction. For each instrument in the instrument system,
        the function creates such a peel-off photon package and feeds it to the instrument. The
        first argument specifies the photon package that was just emitted; the second argument
        provides a placeholder peel off photon package for use by the function. */
    void peeloffemission(PhotonPackage* pp, PhotonPackage* ppp);

    /** This function simulates the peel-off of a photon package before a scattering event. This
        means that, just before a scattering event, we create peel-off or shadow photon packages,
        one for every instrument in the instrument system, that we force to propagate in the
        direction of the observer(s) instead of in the propagation direction \f${\bf{k}}\f$
        determined randomly by the scattering process. Each peel-off photon package has the same
        characteristics as the original photon package, apart from three differences. The first one
        is, obviously, that the propagation direction is altered to the direction
        \f${\bf{k}}_{\text{obs}}\f$ towards the observer. The second difference is that we have to
        alter the luminosity of the photon package to compensate for this change in propagation
        direction. This compensation is necessary because the scattering process is anisotropic.
        Since we force the peel-off photon package to be scattered from the direction
        \f${\bf{k}}\f$ into the direction \f${\bf{k}}_{\text{obs}}\f$, we give it as additional
        weight factor the probability that a photon package would be scattered into the direction
        \f${\bf{k}}_{\text{obs}}\f$ if its original propagation direction was \f${\bf{k}}\f$. If
        there is only one dust component in the dust system, this weight factor is equal to the
        scattering phase function \f$w= \Phi_\ell({\bf{k}},{\bf{k}}_{\text{obs}})\f$ of the dust
        mixture at the wavelength index of the photon package. If there are different dust
        components, each with their own density and dust mixture, the appropriate weight factor is
        a weighted mean of the scattering phase functions, \f[ w = \frac{ \sum_h
        \kappa_{\ell,h}^{\text{sca}}\, \rho_{m,h}\, \Phi_{\ell,h}({\bf{k}}, {\bf{k}}_{\text{obs}})
        }{ \sum_h \kappa_{\ell,h}^{\text{sca}}\, \rho_{m,h} }, \f] where \f$\rho_{m,h}\f$ is the
        density of the dust corresponding to the \f$h\f$'th dust component in the dust cell where
        the scattering event takes place, and \f$\kappa_{\ell,h}^{\text{sca}}\f$ and
        \f$\Phi_{\ell,h}\f$ are the scattering coefficient and phase function corresponding to the
        \f$h\f$'th dust component respectively (both evaluated at the wavelength index \f$\ell\f$
        of the photon package). The third difference is that the polarization state of the peel off
        photon package is adjusted. If there are multiple dust components, the weight factors
        described above are used not just for the luminosity but also for the components of the
        Stokes vector. For each instrument in the instrument system, the function creates such a
        peel-off photon package and feeds it to the instrument. The first argument specifies the
        photon package that was just emitted; the second argument provides a placeholder peel off
        photon package for use by the function. */
    void peeloffscattering(PhotonPackage* pp, PhotonPackage* ppp);

    /** This function simulates the continuous peel-off of a series of photon packages along the
        path of the original photon package. It should be called before the
        simulateescapeandabsorption() function, because it assumes that the photon package still
        has its original luminosity. Peel-off photon packages are created for each non-empty dust
        cell in the original photon package's path, and for every instrument in the instrument
        system. Each peel-off package starts at a random location \f${\bf{r}}_{\text{cell}}\f$
        within the originating dust cell and along the original photon package's path, and is
        forced to propagate in the direction towards the observer \f${\bf{k}}_{\text{obs}}\f$. The
        luminosity of the peel-off photon package is derived from the original package's luminosity
        through \f$L_\text{ppp}=L_\text{pp}\,w_\text{cell}\,w_\text{obs}\f$. The first weight
        factor represents the luminosity fraction scattered in this cell, which is calculated as
        \f[ w_\text{cell} = \varpi_\ell \left( {\text{e}}^{-\tau_{\ell,n-1}} -
        {\text{e}}^{-\tau_{\ell,n}} \right), \f] with \f$\varpi_\ell\f$ the scattering albedo of
        the dust and \f$\tau_{\ell,n}\f$ the optical depth measured from the initial position of
        the path until the exit point of the \f$n\f$'th dust cell along the path. The second weight
        factor \f$w_{\text{obs}}\f$ compensates for the change in propagation direction, and is
        determined as explained for the function peeloffscattering(). */
    void continuouspeeloffscattering(PhotonPackage* pp, PhotonPackage* ppp);

    /** This function simulates the escape from the system and the absorption by dust of a fraction
        of the luminosity of a photon package. It actually splits the luminosity \f$L_\ell\f$ of
        the photon package in \f$N+2\f$ different parts, with \f$N\f$ the number of dust cells
        along its path through the dust system: a part \f$L_\ell^{\text{esc}}\f$ that escapes from
        the system, a part \f$L_\ell^{\text{sca}}\f$ that is scattered before it leaves the system,
        and \f$N\f$ parts \f$L_{\ell,n}^{\text{abs}}\f$, each of them corresponding to the fraction
        that is absorbed in a dust cell along the path. The part that scatters is the actual part
        of the photon package that survives and continues in the photon package's life cycle. So we
        alter the luminosity of the photon package from \f$L_\ell\f$ to \f$L_\ell^{\text{sca}}\f$.
        If dust emission is not considered in the simulation, that is also the only part that
        matters. On the other hand, if dust emission is taken into account in the simulation, we
        have to simulate the absorption of the fractions \f$L_{\ell,n}^{\text{abs}}\f$ by the
        appropriate dust cells. It is obviously crucial to have expressions for
        \f$L_\ell^{\text{sca}}\f$ and \f$L_{\ell,n}^{\text{abs}}\f$ (and \f$L_\ell^{\text{esc}}\f$,
        but this does not really matter...). If we denote the total optical depth along the path of
        the photon package as \f$\tau_{\ell,\text{path}}\f$ (this quantity is stored in the
        PhotonPackage object provided as an input parameter of this function), the fraction
        of the luminosity that escapes from the system without any interaction is \f[
        L_\ell^{\text{esc}} = L_\ell\, {\text{e}}^{-\tau_{\ell,\text{path}}}. \f] Remains to
        subdivide the remainder of the initial luminosity, \f[ L_\ell \left( 1 -
        {\text{e}}^{-\tau_{\ell,\text{path}}} \right), \f] between the scattered fraction
        \f$L_\ell^{\text{sca}}\f$ and the \f$N\f$ absorbed fractions \f$L_{\ell,n}^{\text{abs}}\f$.
        When there is only one single dust component, the optical properties of the dust are the
        same everywhere along the path, and we easily have \f[ L_\ell^{\text{sca}} = \varpi_\ell\,
        L_\ell \left( 1 - {\text{e}}^{-\tau_{\ell,\text{path}}} \right) \f] with \f[ \varpi_\ell =
        \frac{ \kappa_\ell^{\text{sca}} }{ \kappa_\ell^{\text{ext}} } \f] the scattering albedo of
        the dust, and \f[ L_{\ell,n}^{\text{abs}} = (1-\varpi_\ell)\, L_\ell \left(
        {\text{e}}^{-\tau_{\ell,n-1}} - {\text{e}}^{-\tau_{\ell,n}} \right), \f] with
        \f$\tau_{\ell,n}\f$ the optical depth measured from the initial position of the path until
        the exit point of the \f$n\f$'th dust cell along the path (this quantity is also stored in
        the PhotonPackage object). It is straightforward to check that the sum of escaped, scattered
        and absorbed luminosities is \f[ L_\ell^{\text{esc}} + L_\ell^{\text{sca}} +
        \sum_{n=0}^{N-1} L_{\ell,n}^{\text{abs}} = L_\ell, \f] as desired. When there is more than
        one dust component, the dust properties are no longer uniform in every cell and things
        become a bit more messy. The expression for \f$L_{\ell,n}^{\text{abs}}\f$ can be readily
        expanded from the corresponding expression in the case of a single dust component, \f[
        L_{\ell,n}^{\text{abs}} = (1-\varpi_{\ell,n})\, L_\ell \left( {\text{e}}^{-\tau_{\ell,n-1}}
        - {\text{e}}^{-\tau_{\ell,n}} \right). \f] The only change is that the global albedo
        \f$\varpi_\ell\f$ is now replaced by a local albedo \f$\varpi_{\ell,n}\f$. It is found as
        the weighted mean of the albedo of the different dust components in the \f$n\f$'th dust
        cell along the path, \f[ \varpi_{\ell,n} = \frac{ \sum_h \kappa_{\ell,h}^{\text{sca}}\,
        \rho_{h,n} }{ \sum_h \kappa_{\ell,h}^{\text{ext}}\, \rho_{h,n} } \f] with \f$\rho_{h,n}\f$
        the density of the \f$h\f$'th dust component in the \f$n\f$'th cell. To calculate
        \f$L_\ell^{\text{sca}}\f$, we also have to take into account that the albedo varies from
        cell to cell, \f[ L_\ell^{\text{sca}} = L_\ell\, \sum_{n=0}^{N-1} \varpi_{\ell,n} \left(
        {\text{e}}^{-\tau_{\ell,n-1}} - {\text{e}}^{-\tau_{\ell,n}} \right). \f] Also in this case,
        it is easy to see that \f[ L_\ell^{\text{esc}} + L_\ell^{\text{sca}} + \sum_{n=0}^{N-1}
        L_{\ell,n}^{\text{abs}} = L_\ell. \f] */
    void simulateescapeandabsorption(PhotonPackage* pp, bool dustemission);

    /** This function determines the next scattering location of a photon package and the simulates
        the propagation to this position. Given the total optical depth along the path of the
        photon package \f$\tau_{\ell,\text{path}}\f$ (this quantity is stored in the PhotonPackage
        object provided as an input parameter of this function), the appropriate probability
        distribution for the covered optical depth is an exponential probability
        distribution cut off at \f$\tau_{\ell,\text{path}}\f$. Properly normalized, it reads as
        \f[ p(\tau_\ell) = \frac{{\text{e}}^{-\tau_\ell}}
        {1-{\text{e}}^{\tau_{\ell,\text{path}}}} \f] where the range of \f$\tau_\ell\f$ is limited
        to the interval \f$[0,\tau_{\ell,\text{path}}]\f$. Instead of generating a
        random optical depth \f$\tau_\ell\f$ directly from this distribution, we use the biasing
        technique in order to cover the entire allowed optical depth range \f$[0,\tau_{\ell,
        \text{path}}]\f$ more uniformly. As the biased probability distribution, we use a linear
        combination between an exponential distribution and a uniform distribution, with a parameter
        \f$\xi\f$ setting the relative importance of the linear part. In formula form, \f[
        q(\tau_\ell) = (1-\xi)\, \frac{ {\text{e}}^{-\tau_\ell} }
        { 1-{\text{e}}^{\tau_{\ell,\text{path}}} } + \frac{\xi}{\tau_{\ell,\text{path}}}. \f] A
        random optical depth from this distribution is readily determined. Since we use biasing, the
        weight, or correspondingly the luminosity, of the photon package needs to be adjusted with
        a bias factor \f$p(\tau_\ell)/q(\tau_\ell)\f$. Finally, the randomly determined optical
        depth is converted to a physical path length \f$s\f$, and the photon package is
        propagated over this distance. */
    void simulatepropagation(PhotonPackage* pp);

    /** This function simulates a scattering event of a photon package. Most of the properties of
        the photon package remain unaltered, including the position and the luminosity. The
        properties that change are the number of scattering events experienced by the photon
        package (this is obviously increased by one) the propagation direction, which is generated
        randomly, and the polarization state. If there is only one dust component, the propagation
        direction and polarization state are obtained from the scattering phase function. If there
        are several components, the function first generates a random dust component (where the
        relative weight of each dust component is equal to \f[ w_h = \frac{
        \kappa_{\ell,h}^{\text{sca}}\, \rho_{h,m} }{ \sum_{h'} \kappa_{\ell,h'}^{\text{sca}}\,
        \rho_{h',m} }, \f] where \f$\rho_{m,h}\f$ is the density of the dust corresponding to the
        \f$h\f$'th dust component in the dust cell where the scattering event takes place, and
        \f$\kappa_{\ell,h}^{\text{sca}}\f$ is the scattering coefficient corresponding to the
        \f$h\f$'th dust component respectively. When a random dust component is generated, a random
        propagation direction and polarization state are obtained from the corresponding scattering
        phase function. */
    void simulatescattering(PhotonPackage* pp);

    /** This function performs the final step in a Monte Carlo simulation. It writes out the useful
        information in the instrument system and in the dust system so that the results of the
        simulation can be analyzed. */
    void write();

    //======================== Data Members ========================

private:
    // *** discoverable attributes managed by this class ***
    InstrumentSystem* _is;
    double _packages;           // the specified number of photon packages to be launched per wavelength
<<<<<<< HEAD
    double _minWeightReduction; // the minimum weight reduction factor
    int _minfsref;              // the minimum number of scattering events at the reference wavelength
    double _lambdafsref;        // the reference wavelength for _minfsref
    double _xi;                 // the scattering bias
=======
    double _minWeightReduction;
    double _minfsref;
    double _lambdafsref;
>>>>>>> 094379d8
    bool _continuousScattering; // true if continuous scattering should be used
    ProcessAssigner* _assigner; // determines which wavelengths are assigned to this process

protected:
    // *** discoverable attributes to be setup by a subclass ***
    WavelengthGrid* _lambdagrid;
    StellarSystem* _ss;
    DustSystem* _ds;

protected:
    // *** data members initialized by this class through the setChunkParams() function ***
    quint64 _Nlambda;       // the number of wavelengths in the simulation's wavelength grid
    quint64 _Nchunks;       // the number of chunks to be launched per wavelength
    quint64 _chunksize;     // the number of photon packages in one chunk
    quint64 _Npp;           // the precise number of photon packages to be launched per wavelength
    quint64 _logchunksize;  // the number of photon packages to be processed between logprogress() invocations

private:
    // *** data members initialized during setup ***
    std::vector<int> _minfsv;   // the minimum number of forced scatterings for each wavelength

private:
    // *** data members used by the XXXprogress() functions in this class ***
    QString _phase;         // a string identifying the photon shooting phase for use in the log message
    std::atomic<quint64> _Ndone;  // the number of photon packages processed so far (for all wavelengths)
    QTime _timer;           // measures the time elapsed since the most recent log message
};

////////////////////////////////////////////////////////////////////

#endif // MONTECARLOSIMULATION_HPP<|MERGE_RESOLUTION|>--- conflicted
+++ resolved
@@ -423,16 +423,10 @@
     // *** discoverable attributes managed by this class ***
     InstrumentSystem* _is;
     double _packages;           // the specified number of photon packages to be launched per wavelength
-<<<<<<< HEAD
     double _minWeightReduction; // the minimum weight reduction factor
     int _minfsref;              // the minimum number of scattering events at the reference wavelength
     double _lambdafsref;        // the reference wavelength for _minfsref
     double _xi;                 // the scattering bias
-=======
-    double _minWeightReduction;
-    double _minfsref;
-    double _lambdafsref;
->>>>>>> 094379d8
     bool _continuousScattering; // true if continuous scattering should be used
     ProcessAssigner* _assigner; // determines which wavelengths are assigned to this process
 
